[project]
name = "totalspineseg"
<<<<<<< HEAD
version = "20251124"
requires-python = ">=3.9"
=======
version = "20251028"
requires-python = ">=3.10"
>>>>>>> beb66a50
description = "TotalSpineSeg is a tool for automatic instance segmentation and labeling of all vertebrae, intervertebral discs (IVDs), spinal cord, and spinal canal in MRI images."
readme = "README.md"
authors = [
    { name = "Yehuda Warszawer", email = "yehuda.warszawer@sheba.health.gov.il"},
    { name = "Nathan Molinier", email = "nathan.molinier@polymtl.ca"},
    { name = "Anat Achiron"},
    { name = "Julien Cohen-Adad"},
]
classifiers = [
    "Development Status :: 5 - Production/Stable",
    "Intended Audience :: Science/Research",
    "Programming Language :: Python :: 3",
    "Topic :: Scientific/Engineering :: Artificial Intelligence",
    "Topic :: Scientific/Engineering :: Image Recognition",
    "Topic :: Scientific/Engineering :: Medical Science Apps.",
]
keywords = [
    'deep learning',
    'image segmentation',
    'semantic segmentation',
    'medical image analysis',
    'medical image segmentation',
    'nnU-Net',
    'nnunet',
    'mri',
    'spine',
    'ivd',
    'intervertebral disc',
    'spinal cord',
]
dependencies = [
    "tqdm",
    "numpy",
    "nibabel",
    "gryds",
    "torchio",
    "scipy",
    "pillow",
    "nilearn",
    "SimpleITK",
<<<<<<< HEAD
    "nnunetv2",
    "psutil",
    "auglab"
=======
    "psutil",
    "blosc2<3.9.0"
>>>>>>> beb66a50
]

# Allow users to choose whichever version of `nnunetv2` they prefer
#   - `pip install totalspineseg[nnunetv2]`       (tested, safe versions of `nnunetv2`)
#   - `pip install totalspineseg nnunetv2==2.6.2` (specific version)
#   - `pip install totalspineseg[neuropoly]`      (internal fork of `nnunetv2`)
#
# Note: Some older versions of `nnunetv2` have notable bugs:
#   - nnunetv2==2.5.1 fails with nnUNetTrainer_DASegOrd0_NoMirroring
#     (https://github.com/MIC-DKFZ/nnUNet/issues/2480)  <-- unclear if fixed?
#   - nnunetv2==2.4.2 fails with --verify-dataset-integrity
#     (https://github.com/MIC-DKFZ/nnUNet/issues/2144)  <-- fixed in future versions, but non-fatal
[project.optional-dependencies]
nnunetv2 = ["nnunetv2<=2.4.2"]
neuropoly = ["nnunetv2-neuropoly"]

[project.urls]
homepage = "https://github.com/neuropoly/totalspineseg"
repository = "https://github.com/neuropoly/totalspineseg"
Dataset101_TotalSpineSeg_step1 = "https://github.com/neuropoly/totalspineseg/releases/download/r20251124/Dataset101_TotalSpineSeg_step1_r20251124.zip"
Dataset102_TotalSpineSeg_step2 = "https://github.com/neuropoly/totalspineseg/releases/download/r20251124/Dataset102_TotalSpineSeg_step2_r20251124.zip"

[project.scripts]
totalspineseg = "totalspineseg.inference:main"
totalspineseg_init = "totalspineseg.init_inference:main"
totalspineseg_cpdir = "totalspineseg.utils.cpdir:main"
totalspineseg_fill_canal = "totalspineseg.utils.fill_canal:main"
totalspineseg_augment = "totalspineseg.utils.augment:main"
totalspineseg_iterative_label = "totalspineseg.utils.iterative_label:main"
totalspineseg_largest_component = "totalspineseg.utils.largest_component:main"
totalspineseg_resample = "totalspineseg.utils.resample:main"
totalspineseg_preview_jpg = "totalspineseg.utils.preview_jpg:main"
totalspineseg_map_labels = "totalspineseg.utils.map_labels:main"
totalspineseg_transform_seg2image = "totalspineseg.utils.transform_seg2image:main"
totalspineseg_reorient_canonical = "totalspineseg.utils.reorient_canonical:main"
totalspineseg_average4d = "totalspineseg.utils.average4d:main"
totalspineseg_crop_image2seg = "totalspineseg.utils.crop_image2seg:main"
totalspineseg_extract_soft = "totalspineseg.utils.extract_soft:main"
totalspineseg_extract_levels = "totalspineseg.utils.extract_levels:main"
totalspineseg_extract_alternate = "totalspineseg.utils.extract_alternate:main"
totalspineseg_install_weights = "totalspineseg.utils.install_weights:main"
totalspineseg_predict_nnunet = "totalspineseg.utils.predict_nnunet:main"

[build-system]
requires = ["pip>=23", "setuptools>=67"]
build-backend = "setuptools.build_meta"

[tool.setuptools]
include-package-data = true

[tool.setuptools.package-data]
'totalspineseg' = ['resources/**.json']<|MERGE_RESOLUTION|>--- conflicted
+++ resolved
@@ -1,12 +1,7 @@
 [project]
 name = "totalspineseg"
-<<<<<<< HEAD
 version = "20251124"
-requires-python = ">=3.9"
-=======
-version = "20251028"
 requires-python = ">=3.10"
->>>>>>> beb66a50
 description = "TotalSpineSeg is a tool for automatic instance segmentation and labeling of all vertebrae, intervertebral discs (IVDs), spinal cord, and spinal canal in MRI images."
 readme = "README.md"
 authors = [
@@ -47,14 +42,8 @@
     "pillow",
     "nilearn",
     "SimpleITK",
-<<<<<<< HEAD
-    "nnunetv2",
     "psutil",
-    "auglab"
-=======
-    "psutil",
-    "blosc2<3.9.0"
->>>>>>> beb66a50
+    "auglab",
 ]
 
 # Allow users to choose whichever version of `nnunetv2` they prefer
