--- conflicted
+++ resolved
@@ -2,14 +2,10 @@
 
 TotalSegMRI is a tool for automatic instance segmentation and labelling of all vertebrae and intervertebral discs (IVDs), spinal cord, and spinal canal. We follow [TotalSegmentator classes](https://github.com/wasserth/TotalSegmentator/tree/v1.5.7#class-details) with an additional class for IVDs, spinal cord and spinal canal (See list of class [here](#list-of-class)). The model is based on [nnUNet](https://github.com/MIC-DKFZ/nnUNet) as the backbone for training and inference.
 
-<<<<<<< HEAD
-- [Model description](#model-description)
-=======
 If you use this model, please cite our work:
 > Warszawer Y, Molinier N, Valošek J, Shirbint E, Benveniste PL, Achiron A, Eshaghi A and Cohen-Adad J. _Fully Automatic Vertebrae and Spinal Cord Segmentation Using a Hybrid Approach Combining nnU-Net and Iterative Algorithm_.	Proceedings of the 32th Annual Meeting of ISMRM. 2024
 
 - [Dependencies](#dependencies)
->>>>>>> afcc261a
 - [Installation](#installation)
 - [Training](#training)
 - [Inference](#inference)
